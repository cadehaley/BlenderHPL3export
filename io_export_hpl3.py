--- conflicted
+++ resolved
@@ -5,11 +5,7 @@
     "name": "HPL3 Export",
     "description": "Export objects and materials directly into an HPL3 map",
     "author": "cadely",
-<<<<<<< HEAD
-    "version": (3, 6, 0),
-=======
     "version": (3, 7, 0),
->>>>>>> 465e3ffd
     "blender": (2, 80, 0),
     "location": "3D View > Tools",
     "warning": "", # used for warning icon and text in addons panel
